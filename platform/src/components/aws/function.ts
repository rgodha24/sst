--- conflicted
+++ resolved
@@ -2157,9 +2157,6 @@
                       (ref) => ref?.replace(":latest", ""),
                     ),
                     imageConfig: {
-<<<<<<< HEAD
-                      commands: [handler],
-=======
                       commands: [
                         all([handler, runtime]).apply(([handler, runtime]) => {
                           // If a python container image we have to rewrite the handler path so lambdaric is happy
@@ -2172,7 +2169,6 @@
                           return handler;
                         }),
                       ],
->>>>>>> eac55eb2
                     },
                   }
                 : {
@@ -2181,11 +2177,7 @@
                     s3Key: zipAsset!.key,
                     handler: unsecret(handler),
                     runtime: runtime.apply((v) =>
-<<<<<<< HEAD
                       v === "go" || v === "rust" ? "provided.al2023" : v,
-=======
-                      v === "go" ? "provided.al2023" : v,
->>>>>>> eac55eb2
                     ),
                   }),
             },
